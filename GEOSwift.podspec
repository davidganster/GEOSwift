Pod::Spec.new do |s|

  s.name         = "GEOSwift"
  s.version      = "0.2.1"
  s.summary      = "The Swift Geographic Engine."

  s.description  = <<-DESC
Easily handle a geographical object model (points, linestrings, polygons etc.) and related topographical operations (intersections, overlapping etc.). 
A type-safe, MIT-licensed Swift interface to the OSGeo's GEOS library routines, nicely integrated with MapKit and Quicklook.
DESC

  s.homepage     = "https://github.com/andreacremaschi/GEOSwift"
  # s.screenshots  = "www.example.com/screenshots_1.gif", "www.example.com/screenshots_2.gif"
  s.license      = { :type => "MIT", :file => "LICENSE" }
  s.author       = { "Andrea Cremaschi" => "andreacremaschi@libero.it" }
  s.social_media_url   = "http://twitter.com/andreacremaschi"
  s.platform     = :ios, "8.0"
<<<<<<< HEAD
  #s.source       = { :git => "https://github.com/andreacremaschi/GEOSwift.git", :tag => "0.2" }
  s.source       = { :git => "https://github.com/andreacremaschi/GEOSwift.git", :branch => "feature/embed-geos-dylib" }
   
=======
  s.source       = { :git => "https://github.com/andreacremaschi/GEOSwift.git", :tag => "0.2.1" }
  
>>>>>>> 932317c9
  s.subspec 'Core' do |cs|
    cs.source_files = "GEOSwift/*.{swift,m}", "geos/include/geos_c.h", 'geos/include/geos/export.h' #'geos/geos_svn_revision.h', 
    cs.vendored_libraries = "geos/lib/*.dylib"
    #cs.resources = "geos/lib/*.dylib"
    #cs.xcconfig = { 'LD_RUNPATH_SEARCH_PATHS' => '@loader_path/../Frameworks' }
    cs.preserve_paths = 'geos/include/**/*.{h,inl,in}'
    cs.public_header_files = "geos/include/geos_c.h", 'geos/include/geos/export.h'
      
    #cs.dependency "geos", "~> 3.4.2"
  end

<<<<<<< HEAD
  # s.subspec 'MapboxGL' do |cs|
  #   cs.source_files = "GEOSwift/MapboxGL"
  #   cs.dependency "GEOSwift/Core"
  #   cs.dependency "MapboxGL"
  # end
=======
  s.subspec 'MapboxGL' do |cs|
    cs.source_files = "GEOSwift/MapboxGL"
    cs.dependency "GEOSwift/Core"
    cs.dependency "Mapbox-iOS-SDK"
  end
>>>>>>> 932317c9

  s.default_subspec = 'Core'

end<|MERGE_RESOLUTION|>--- conflicted
+++ resolved
@@ -15,14 +15,9 @@
   s.author       = { "Andrea Cremaschi" => "andreacremaschi@libero.it" }
   s.social_media_url   = "http://twitter.com/andreacremaschi"
   s.platform     = :ios, "8.0"
-<<<<<<< HEAD
-  #s.source       = { :git => "https://github.com/andreacremaschi/GEOSwift.git", :tag => "0.2" }
+  #s.source       = { :git => "https://github.com/andreacremaschi/GEOSwift.git", :tag => "0.2.1" }
   s.source       = { :git => "https://github.com/andreacremaschi/GEOSwift.git", :branch => "feature/embed-geos-dylib" }
    
-=======
-  s.source       = { :git => "https://github.com/andreacremaschi/GEOSwift.git", :tag => "0.2.1" }
-  
->>>>>>> 932317c9
   s.subspec 'Core' do |cs|
     cs.source_files = "GEOSwift/*.{swift,m}", "geos/include/geos_c.h", 'geos/include/geos/export.h' #'geos/geos_svn_revision.h', 
     cs.vendored_libraries = "geos/lib/*.dylib"
@@ -34,19 +29,11 @@
     #cs.dependency "geos", "~> 3.4.2"
   end
 
-<<<<<<< HEAD
   # s.subspec 'MapboxGL' do |cs|
   #   cs.source_files = "GEOSwift/MapboxGL"
   #   cs.dependency "GEOSwift/Core"
-  #   cs.dependency "MapboxGL"
+  #   cs.dependency "Mapbox-iOS-SDK"
   # end
-=======
-  s.subspec 'MapboxGL' do |cs|
-    cs.source_files = "GEOSwift/MapboxGL"
-    cs.dependency "GEOSwift/Core"
-    cs.dependency "Mapbox-iOS-SDK"
-  end
->>>>>>> 932317c9
 
   s.default_subspec = 'Core'
 
