// !$*UTF8*$!
{
	archiveVersion = 1;
	classes = {
	};
	objectVersion = 46;
	objects = {

/* Begin PBXBuildFile section */
		CD0F41631B2F0A770004D2A8 /* geos_c.h in Headers */ = {isa = PBXBuildFile; fileRef = CD38328B1B2EF8E200178DD2 /* geos_c.h */; settings = {ATTRIBUTES = (Public, ); }; };
		CD20F1DD1B2830700045D8FD /* GEOSwift.framework in CopyFiles */ = {isa = PBXBuildFile; fileRef = CD2299841B10B506002C19AE /* GEOSwift.framework */; settings = {ATTRIBUTES = (CodeSignOnCopy, RemoveHeadersOnCopy, ); }; };
		CD20F1DF1B283F580045D8FD /* SpatialRelations.swift in Sources */ = {isa = PBXBuildFile; fileRef = CD20F1DE1B283F580045D8FD /* SpatialRelations.swift */; };
		CD20F1E11B2844210045D8FD /* Geometries.swift in Sources */ = {isa = PBXBuildFile; fileRef = CD20F1E01B2844210045D8FD /* Geometries.swift */; };
		CD22998F1B10B506002C19AE /* GEOSwift.framework in Frameworks */ = {isa = PBXBuildFile; fileRef = CD2299841B10B506002C19AE /* GEOSwift.framework */; };
		CD2299981B10B506002C19AE /* GEOSTests.swift in Sources */ = {isa = PBXBuildFile; fileRef = CD2299971B10B506002C19AE /* GEOSTests.swift */; };
		CD25D72F1B2732FE008B3FB3 /* GeoJSON.swift in Sources */ = {isa = PBXBuildFile; fileRef = CD25D7251B2732FE008B3FB3 /* GeoJSON.swift */; };
		CD25D7301B2732FE008B3FB3 /* GEOS.swift in Sources */ = {isa = PBXBuildFile; fileRef = CD25D7261B2732FE008B3FB3 /* GEOS.swift */; };
		CD25D7331B2732FE008B3FB3 /* GEOSwiftCallback.h in Headers */ = {isa = PBXBuildFile; fileRef = CD25D7291B2732FE008B3FB3 /* GEOSwiftCallback.h */; settings = {ATTRIBUTES = (Public, ); }; };
		CD25D7341B2732FE008B3FB3 /* GEOSwiftCallback.m in Sources */ = {isa = PBXBuildFile; fileRef = CD25D72A1B2732FE008B3FB3 /* GEOSwiftCallback.m */; };
		CD25D7361B2732FE008B3FB3 /* MapKit.swift in Sources */ = {isa = PBXBuildFile; fileRef = CD25D72C1B2732FE008B3FB3 /* MapKit.swift */; };
		CD25D7371B2732FE008B3FB3 /* QuickLook.swift in Sources */ = {isa = PBXBuildFile; fileRef = CD25D72D1B2732FE008B3FB3 /* QuickLook.swift */; };
		CD25D7381B2732FE008B3FB3 /* SpatialAnalysis.swift in Sources */ = {isa = PBXBuildFile; fileRef = CD25D72E1B2732FE008B3FB3 /* SpatialAnalysis.swift */; };
		CD25D73E1B27364E008B3FB3 /* GEOSwift.h in Headers */ = {isa = PBXBuildFile; fileRef = CD25D73D1B27364E008B3FB3 /* GEOSwift.h */; settings = {ATTRIBUTES = (Public, ); }; };
		CD2DE39E1B396FF400E7BCD4 /* feature.geojson in Resources */ = {isa = PBXBuildFile; fileRef = CDA09FFB1B3968B00092C6C6 /* feature.geojson */; };
		CD2DE39F1B39750200E7BCD4 /* multipolygon.geojson in Resources */ = {isa = PBXBuildFile; fileRef = CDB71B3B1B16210C0044B3DD /* multipolygon.geojson */; };
		CD2DE3A01B39750200E7BCD4 /* geometrycollection.geojson in Resources */ = {isa = PBXBuildFile; fileRef = CDB0A9D51B21A5FD00AB2F46 /* geometrycollection.geojson */; };
		CD2DE3A11B39750200E7BCD4 /* polygon.geojson in Resources */ = {isa = PBXBuildFile; fileRef = CD0C44321B20368600E7B24E /* polygon.geojson */; };
		CD2DE3A21B39750200E7BCD4 /* multipoint.geojson in Resources */ = {isa = PBXBuildFile; fileRef = CDB71B3D1B16459A0044B3DD /* multipoint.geojson */; };
		CD2DE3A31B39750200E7BCD4 /* featurecollection.geojson in Resources */ = {isa = PBXBuildFile; fileRef = CDB71B391B15FFEC0044B3DD /* featurecollection.geojson */; };
		CD2DE3A41B39750200E7BCD4 /* linestring.geojson in Resources */ = {isa = PBXBuildFile; fileRef = CDA09FFC1B3968B00092C6C6 /* linestring.geojson */; };
		CD2DE3A51B39750200E7BCD4 /* multilinestring.geojson in Resources */ = {isa = PBXBuildFile; fileRef = CDA09FFD1B3968B00092C6C6 /* multilinestring.geojson */; };
		CD2DE3A61B39750200E7BCD4 /* point.geojson in Resources */ = {isa = PBXBuildFile; fileRef = CDA09FFE1B3968B00092C6C6 /* point.geojson */; };
		CDB7EC051B287CE70055835C /* MapKitTests.swift in Sources */ = {isa = PBXBuildFile; fileRef = CDB7EC041B287CE70055835C /* MapKitTests.swift */; };
<<<<<<< HEAD
		CDBC6F2A1B2EE19C00E0FE8F /* libgeos_c.1.dylib in Frameworks */ = {isa = PBXBuildFile; fileRef = CDBC6F281B2EE19C00E0FE8F /* libgeos_c.1.dylib */; };
		CDBC6F2B1B2EE19C00E0FE8F /* libgeos-3.4.2.dylib in Frameworks */ = {isa = PBXBuildFile; fileRef = CDBC6F291B2EE19C00E0FE8F /* libgeos-3.4.2.dylib */; };
		CDBC6F2D1B2EE1B000E0FE8F /* libgeos_c.1.dylib in CopyFiles */ = {isa = PBXBuildFile; fileRef = CDBC6F281B2EE19C00E0FE8F /* libgeos_c.1.dylib */; settings = {ATTRIBUTES = (CodeSignOnCopy, ); }; };
		CDBC6F2E1B2EE1B000E0FE8F /* libgeos-3.4.2.dylib in CopyFiles */ = {isa = PBXBuildFile; fileRef = CDBC6F291B2EE19C00E0FE8F /* libgeos-3.4.2.dylib */; settings = {ATTRIBUTES = (CodeSignOnCopy, ); }; };
		CDD57FF91B2345BB000B3D55 /* multipolygon.geojson in Resources */ = {isa = PBXBuildFile; fileRef = CDB71B3B1B16210C0044B3DD /* multipolygon.geojson */; };
		CDD57FFA1B2345BB000B3D55 /* geometrycollection.geojson in Resources */ = {isa = PBXBuildFile; fileRef = CDB0A9D51B21A5FD00AB2F46 /* geometrycollection.geojson */; };
		CDD57FFB1B2345BB000B3D55 /* polygon.geojson in Resources */ = {isa = PBXBuildFile; fileRef = CD0C44321B20368600E7B24E /* polygon.geojson */; };
		CDD57FFC1B2345BB000B3D55 /* multipoint.geojson in Resources */ = {isa = PBXBuildFile; fileRef = CDB71B3D1B16459A0044B3DD /* multipoint.geojson */; };
		CDD57FFD1B2345BB000B3D55 /* featurecollection.geojson in Resources */ = {isa = PBXBuildFile; fileRef = CDB71B391B15FFEC0044B3DD /* featurecollection.geojson */; };
=======
>>>>>>> 840e5e69
/* End PBXBuildFile section */

/* Begin PBXContainerItemProxy section */
		CD2299901B10B506002C19AE /* PBXContainerItemProxy */ = {
			isa = PBXContainerItemProxy;
			containerPortal = CD6533A91B0E0DFF00DE6D84 /* Project object */;
			proxyType = 1;
			remoteGlobalIDString = CD2299831B10B506002C19AE;
			remoteInfo = Humboldt;
		};
/* End PBXContainerItemProxy section */

/* Begin PBXCopyFilesBuildPhase section */
		CD20F1DC1B2830600045D8FD /* CopyFiles */ = {
			isa = PBXCopyFilesBuildPhase;
			buildActionMask = 2147483647;
			dstPath = "";
			dstSubfolderSpec = 10;
			files = (
				CD20F1DD1B2830700045D8FD /* GEOSwift.framework in CopyFiles */,
			);
			runOnlyForDeploymentPostprocessing = 0;
		};
		CDBC6F271B2EE18900E0FE8F /* CopyFiles */ = {
			isa = PBXCopyFilesBuildPhase;
			buildActionMask = 2147483647;
			dstPath = "";
			dstSubfolderSpec = 10;
			files = (
				CDBC6F2D1B2EE1B000E0FE8F /* libgeos_c.1.dylib in CopyFiles */,
				CDBC6F2E1B2EE1B000E0FE8F /* libgeos-3.4.2.dylib in CopyFiles */,
			);
			runOnlyForDeploymentPostprocessing = 0;
		};
/* End PBXCopyFilesBuildPhase section */

/* Begin PBXFileReference section */
		887537486B17EE0B1DC6F3A3 /* Pods.framework */ = {isa = PBXFileReference; explicitFileType = wrapper.framework; includeInIndex = 0; path = Pods.framework; sourceTree = BUILT_PRODUCTS_DIR; };
		CD0C44321B20368600E7B24E /* polygon.geojson */ = {isa = PBXFileReference; fileEncoding = 4; lastKnownFileType = text; path = polygon.geojson; sourceTree = "<group>"; };
		CD20F1DA1B282CC40045D8FD /* Pods.framework */ = {isa = PBXFileReference; lastKnownFileType = wrapper.framework; name = Pods.framework; path = "Pods/../build/Debug-iphoneos/Pods.framework"; sourceTree = "<group>"; };
		CD20F1DE1B283F580045D8FD /* SpatialRelations.swift */ = {isa = PBXFileReference; fileEncoding = 4; lastKnownFileType = sourcecode.swift; path = SpatialRelations.swift; sourceTree = "<group>"; };
		CD20F1E01B2844210045D8FD /* Geometries.swift */ = {isa = PBXFileReference; fileEncoding = 4; lastKnownFileType = sourcecode.swift; path = Geometries.swift; sourceTree = "<group>"; };
		CD2299841B10B506002C19AE /* GEOSwift.framework */ = {isa = PBXFileReference; explicitFileType = wrapper.framework; includeInIndex = 0; path = GEOSwift.framework; sourceTree = BUILT_PRODUCTS_DIR; };
		CD2299871B10B506002C19AE /* Info.plist */ = {isa = PBXFileReference; lastKnownFileType = text.plist; name = Info.plist; path = ../Humboldt.bak/Humboldt/Info.plist; sourceTree = "<group>"; };
		CD22998E1B10B506002C19AE /* GEOSwiftTests.xctest */ = {isa = PBXFileReference; explicitFileType = wrapper.cfbundle; includeInIndex = 0; path = GEOSwiftTests.xctest; sourceTree = BUILT_PRODUCTS_DIR; };
		CD2299961B10B506002C19AE /* Info.plist */ = {isa = PBXFileReference; lastKnownFileType = text.plist.xml; path = Info.plist; sourceTree = "<group>"; };
		CD2299971B10B506002C19AE /* GEOSTests.swift */ = {isa = PBXFileReference; lastKnownFileType = sourcecode.swift; path = GEOSTests.swift; sourceTree = "<group>"; };
		CD25D7251B2732FE008B3FB3 /* GeoJSON.swift */ = {isa = PBXFileReference; fileEncoding = 4; lastKnownFileType = sourcecode.swift; path = GeoJSON.swift; sourceTree = "<group>"; };
		CD25D7261B2732FE008B3FB3 /* GEOS.swift */ = {isa = PBXFileReference; fileEncoding = 4; lastKnownFileType = sourcecode.swift; path = GEOS.swift; sourceTree = "<group>"; };
		CD25D7271B2732FE008B3FB3 /* GEOSwift-Bridging-Header.h */ = {isa = PBXFileReference; fileEncoding = 4; lastKnownFileType = sourcecode.c.h; path = "GEOSwift-Bridging-Header.h"; sourceTree = "<group>"; };
		CD25D7291B2732FE008B3FB3 /* GEOSwiftCallback.h */ = {isa = PBXFileReference; fileEncoding = 4; lastKnownFileType = sourcecode.c.h; path = GEOSwiftCallback.h; sourceTree = "<group>"; };
		CD25D72A1B2732FE008B3FB3 /* GEOSwiftCallback.m */ = {isa = PBXFileReference; fileEncoding = 4; lastKnownFileType = sourcecode.c.objc; path = GEOSwiftCallback.m; sourceTree = "<group>"; };
		CD25D72C1B2732FE008B3FB3 /* MapKit.swift */ = {isa = PBXFileReference; fileEncoding = 4; lastKnownFileType = sourcecode.swift; path = MapKit.swift; sourceTree = "<group>"; };
		CD25D72D1B2732FE008B3FB3 /* QuickLook.swift */ = {isa = PBXFileReference; fileEncoding = 4; lastKnownFileType = sourcecode.swift; path = QuickLook.swift; sourceTree = "<group>"; };
		CD25D72E1B2732FE008B3FB3 /* SpatialAnalysis.swift */ = {isa = PBXFileReference; fileEncoding = 4; lastKnownFileType = sourcecode.swift; path = SpatialAnalysis.swift; sourceTree = "<group>"; };
		CD25D73D1B27364E008B3FB3 /* GEOSwift.h */ = {isa = PBXFileReference; fileEncoding = 4; lastKnownFileType = sourcecode.c.h; name = GEOSwift.h; path = GEOSwift/GEOSwift.h; sourceTree = SOURCE_ROOT; };
		CD38328B1B2EF8E200178DD2 /* geos_c.h */ = {isa = PBXFileReference; lastKnownFileType = sourcecode.c.h; name = geos_c.h; path = ../geos/include/geos_c.h; sourceTree = "<group>"; };
		CD669B001B10C0930091750F /* GEOSPlayground.playground */ = {isa = PBXFileReference; lastKnownFileType = file.playground; path = GEOSPlayground.playground; sourceTree = "<group>"; };
		CDA09FFB1B3968B00092C6C6 /* feature.geojson */ = {isa = PBXFileReference; fileEncoding = 4; lastKnownFileType = text; path = feature.geojson; sourceTree = "<group>"; };
		CDA09FFC1B3968B00092C6C6 /* linestring.geojson */ = {isa = PBXFileReference; fileEncoding = 4; lastKnownFileType = text; path = linestring.geojson; sourceTree = "<group>"; };
		CDA09FFD1B3968B00092C6C6 /* multilinestring.geojson */ = {isa = PBXFileReference; fileEncoding = 4; lastKnownFileType = text; path = multilinestring.geojson; sourceTree = "<group>"; };
		CDA09FFE1B3968B00092C6C6 /* point.geojson */ = {isa = PBXFileReference; fileEncoding = 4; lastKnownFileType = text; path = point.geojson; sourceTree = "<group>"; };
		CDB0A9D51B21A5FD00AB2F46 /* geometrycollection.geojson */ = {isa = PBXFileReference; fileEncoding = 4; lastKnownFileType = text; path = geometrycollection.geojson; sourceTree = "<group>"; };
		CDB71B391B15FFEC0044B3DD /* featurecollection.geojson */ = {isa = PBXFileReference; fileEncoding = 4; lastKnownFileType = text; path = featurecollection.geojson; sourceTree = "<group>"; };
		CDB71B3B1B16210C0044B3DD /* multipolygon.geojson */ = {isa = PBXFileReference; fileEncoding = 4; lastKnownFileType = text; path = multipolygon.geojson; sourceTree = "<group>"; };
		CDB71B3D1B16459A0044B3DD /* multipoint.geojson */ = {isa = PBXFileReference; fileEncoding = 4; lastKnownFileType = text; path = multipoint.geojson; sourceTree = "<group>"; };
		CDB7EC041B287CE70055835C /* MapKitTests.swift */ = {isa = PBXFileReference; fileEncoding = 4; lastKnownFileType = sourcecode.swift; path = MapKitTests.swift; sourceTree = "<group>"; };
		CDBC6F281B2EE19C00E0FE8F /* libgeos_c.1.dylib */ = {isa = PBXFileReference; lastKnownFileType = "compiled.mach-o.dylib"; name = libgeos_c.1.dylib; path = geos/lib/libgeos_c.1.dylib; sourceTree = SOURCE_ROOT; };
		CDBC6F291B2EE19C00E0FE8F /* libgeos-3.4.2.dylib */ = {isa = PBXFileReference; lastKnownFileType = "compiled.mach-o.dylib"; name = "libgeos-3.4.2.dylib"; path = "geos/lib/libgeos-3.4.2.dylib"; sourceTree = SOURCE_ROOT; };
/* End PBXFileReference section */

/* Begin PBXFrameworksBuildPhase section */
		36BA490CD3061F30F02CD17A /* Frameworks */ = {
			isa = PBXFrameworksBuildPhase;
			buildActionMask = 2147483647;
			files = (
				CDBC6F2B1B2EE19C00E0FE8F /* libgeos-3.4.2.dylib in Frameworks */,
				CDBC6F2A1B2EE19C00E0FE8F /* libgeos_c.1.dylib in Frameworks */,
			);
			runOnlyForDeploymentPostprocessing = 0;
		};
		CD22998B1B10B506002C19AE /* Frameworks */ = {
			isa = PBXFrameworksBuildPhase;
			buildActionMask = 2147483647;
			files = (
				CD22998F1B10B506002C19AE /* GEOSwift.framework in Frameworks */,
			);
			runOnlyForDeploymentPostprocessing = 0;
		};
/* End PBXFrameworksBuildPhase section */

/* Begin PBXGroup section */
		CD2299851B10B506002C19AE /* GEOSwift */ = {
			isa = PBXGroup;
			children = (
				CD25D73D1B27364E008B3FB3 /* GEOSwift.h */,
				CD25D7241B2732FE008B3FB3 /* Source */,
				CD2299861B10B506002C19AE /* Supporting Files */,
			);
			name = GEOSwift;
			path = Humboldt;
			sourceTree = "<group>";
		};
		CD2299861B10B506002C19AE /* Supporting Files */ = {
			isa = PBXGroup;
			children = (
				CD2299871B10B506002C19AE /* Info.plist */,
			);
			name = "Supporting Files";
			sourceTree = "<group>";
		};
		CD2299941B10B506002C19AE /* GEOSwiftTests */ = {
			isa = PBXGroup;
			children = (
				CD2299971B10B506002C19AE /* GEOSTests.swift */,
				CDB7EC041B287CE70055835C /* MapKitTests.swift */,
				CDB71B3B1B16210C0044B3DD /* multipolygon.geojson */,
				CDB0A9D51B21A5FD00AB2F46 /* geometrycollection.geojson */,
				CD0C44321B20368600E7B24E /* polygon.geojson */,
				CDB71B3D1B16459A0044B3DD /* multipoint.geojson */,
				CDB71B391B15FFEC0044B3DD /* featurecollection.geojson */,
				CDA09FFB1B3968B00092C6C6 /* feature.geojson */,
				CDA09FFC1B3968B00092C6C6 /* linestring.geojson */,
				CDA09FFD1B3968B00092C6C6 /* multilinestring.geojson */,
				CDA09FFE1B3968B00092C6C6 /* point.geojson */,
				CD2299951B10B506002C19AE /* Supporting Files */,
			);
			path = GEOSwiftTests;
			sourceTree = "<group>";
		};
		CD2299951B10B506002C19AE /* Supporting Files */ = {
			isa = PBXGroup;
			children = (
				CD2299961B10B506002C19AE /* Info.plist */,
			);
			name = "Supporting Files";
			sourceTree = "<group>";
		};
		CD25D7241B2732FE008B3FB3 /* Source */ = {
			isa = PBXGroup;
			children = (
				CD25D7261B2732FE008B3FB3 /* GEOS.swift */,
				CD20F1E01B2844210045D8FD /* Geometries.swift */,
				CD25D7271B2732FE008B3FB3 /* GEOSwift-Bridging-Header.h */,
				CD25D7291B2732FE008B3FB3 /* GEOSwiftCallback.h */,
				CD25D72A1B2732FE008B3FB3 /* GEOSwiftCallback.m */,
				CD25D72E1B2732FE008B3FB3 /* SpatialAnalysis.swift */,
				CD20F1DE1B283F580045D8FD /* SpatialRelations.swift */,
				CD25D7251B2732FE008B3FB3 /* GeoJSON.swift */,
				CD25D72C1B2732FE008B3FB3 /* MapKit.swift */,
				CD25D72D1B2732FE008B3FB3 /* QuickLook.swift */,
			);
			name = Source;
			path = GEOSwift;
			sourceTree = SOURCE_ROOT;
		};
		CD6533A81B0E0DFF00DE6D84 = {
			isa = PBXGroup;
			children = (
				CD669B001B10C0930091750F /* GEOSPlayground.playground */,
				CD2299851B10B506002C19AE /* GEOSwift */,
				CDBC6F2C1B2EE1A100E0FE8F /* GEOS */,
				CD2299941B10B506002C19AE /* GEOSwiftTests */,
				CD6533B21B0E0DFF00DE6D84 /* Products */,
				F249FE82CF1F95FBFCF62C71 /* Frameworks */,
			);
			sourceTree = "<group>";
		};
		CD6533B21B0E0DFF00DE6D84 /* Products */ = {
			isa = PBXGroup;
			children = (
				CD2299841B10B506002C19AE /* GEOSwift.framework */,
				CD22998E1B10B506002C19AE /* GEOSwiftTests.xctest */,
			);
			name = Products;
			sourceTree = "<group>";
		};
		CDBC6F2C1B2EE1A100E0FE8F /* GEOS */ = {
			isa = PBXGroup;
			children = (
				CD38328B1B2EF8E200178DD2 /* geos_c.h */,
				CDBC6F281B2EE19C00E0FE8F /* libgeos_c.1.dylib */,
				CDBC6F291B2EE19C00E0FE8F /* libgeos-3.4.2.dylib */,
			);
			name = GEOS;
			path = GEOSwiftTests;
			sourceTree = "<group>";
		};
		F249FE82CF1F95FBFCF62C71 /* Frameworks */ = {
			isa = PBXGroup;
			children = (
				CD20F1DA1B282CC40045D8FD /* Pods.framework */,
				887537486B17EE0B1DC6F3A3 /* Pods.framework */,
			);
			name = Frameworks;
			sourceTree = "<group>";
		};
/* End PBXGroup section */

/* Begin PBXHeadersBuildPhase section */
		CD2299811B10B506002C19AE /* Headers */ = {
			isa = PBXHeadersBuildPhase;
			buildActionMask = 2147483647;
			files = (
				CD25D73E1B27364E008B3FB3 /* GEOSwift.h in Headers */,
				CD25D7331B2732FE008B3FB3 /* GEOSwiftCallback.h in Headers */,
				CD0F41631B2F0A770004D2A8 /* geos_c.h in Headers */,
			);
			runOnlyForDeploymentPostprocessing = 0;
		};
/* End PBXHeadersBuildPhase section */

/* Begin PBXNativeTarget section */
		CD2299831B10B506002C19AE /* GEOSwift */ = {
			isa = PBXNativeTarget;
			buildConfigurationList = CD22999D1B10B506002C19AE /* Build configuration list for PBXNativeTarget "GEOSwift" */;
			buildPhases = (
				CD22997F1B10B506002C19AE /* Sources */,
				CD2299811B10B506002C19AE /* Headers */,
				CD2299821B10B506002C19AE /* Resources */,
				CDBC6F271B2EE18900E0FE8F /* CopyFiles */,
				36BA490CD3061F30F02CD17A /* Frameworks */,
			);
			buildRules = (
			);
			dependencies = (
			);
			name = GEOSwift;
			productName = Humboldt;
			productReference = CD2299841B10B506002C19AE /* GEOSwift.framework */;
			productType = "com.apple.product-type.framework";
		};
		CD22998D1B10B506002C19AE /* GEOSwiftTests */ = {
			isa = PBXNativeTarget;
			buildConfigurationList = CD2299A11B10B506002C19AE /* Build configuration list for PBXNativeTarget "GEOSwiftTests" */;
			buildPhases = (
				CD22998A1B10B506002C19AE /* Sources */,
				CD22998B1B10B506002C19AE /* Frameworks */,
				CD22998C1B10B506002C19AE /* Resources */,
				CD20F1DC1B2830600045D8FD /* CopyFiles */,
			);
			buildRules = (
			);
			dependencies = (
				CD2299911B10B506002C19AE /* PBXTargetDependency */,
			);
			name = GEOSwiftTests;
			productName = HumboldtTests;
			productReference = CD22998E1B10B506002C19AE /* GEOSwiftTests.xctest */;
			productType = "com.apple.product-type.bundle.unit-test";
		};
/* End PBXNativeTarget section */

/* Begin PBXProject section */
		CD6533A91B0E0DFF00DE6D84 /* Project object */ = {
			isa = PBXProject;
			attributes = {
				LastSwiftUpdateCheck = 0700;
				LastUpgradeCheck = 0630;
				ORGANIZATIONNAME = andreacremaschi;
				TargetAttributes = {
					CD2299831B10B506002C19AE = {
						CreatedOnToolsVersion = 6.3.2;
					};
					CD22998D1B10B506002C19AE = {
						CreatedOnToolsVersion = 6.3.2;
					};
				};
			};
			buildConfigurationList = CD6533AC1B0E0DFF00DE6D84 /* Build configuration list for PBXProject "GEOSwift" */;
			compatibilityVersion = "Xcode 3.2";
			developmentRegion = English;
			hasScannedForEncodings = 0;
			knownRegions = (
				en,
				Base,
			);
			mainGroup = CD6533A81B0E0DFF00DE6D84;
			productRefGroup = CD6533B21B0E0DFF00DE6D84 /* Products */;
			projectDirPath = "";
			projectRoot = "";
			targets = (
				CD2299831B10B506002C19AE /* GEOSwift */,
				CD22998D1B10B506002C19AE /* GEOSwiftTests */,
			);
		};
/* End PBXProject section */

/* Begin PBXResourcesBuildPhase section */
		CD2299821B10B506002C19AE /* Resources */ = {
			isa = PBXResourcesBuildPhase;
			buildActionMask = 2147483647;
			files = (
			);
			runOnlyForDeploymentPostprocessing = 0;
		};
		CD22998C1B10B506002C19AE /* Resources */ = {
			isa = PBXResourcesBuildPhase;
			buildActionMask = 2147483647;
			files = (
				CD2DE39F1B39750200E7BCD4 /* multipolygon.geojson in Resources */,
				CD2DE3A01B39750200E7BCD4 /* geometrycollection.geojson in Resources */,
				CD2DE3A41B39750200E7BCD4 /* linestring.geojson in Resources */,
				CD2DE3A21B39750200E7BCD4 /* multipoint.geojson in Resources */,
				CD2DE3A61B39750200E7BCD4 /* point.geojson in Resources */,
				CD2DE3A51B39750200E7BCD4 /* multilinestring.geojson in Resources */,
				CD2DE3A11B39750200E7BCD4 /* polygon.geojson in Resources */,
				CD2DE3A31B39750200E7BCD4 /* featurecollection.geojson in Resources */,
				CD2DE39E1B396FF400E7BCD4 /* feature.geojson in Resources */,
			);
			runOnlyForDeploymentPostprocessing = 0;
		};
/* End PBXResourcesBuildPhase section */

/* Begin PBXSourcesBuildPhase section */
		CD22997F1B10B506002C19AE /* Sources */ = {
			isa = PBXSourcesBuildPhase;
			buildActionMask = 2147483647;
			files = (
				CD25D72F1B2732FE008B3FB3 /* GeoJSON.swift in Sources */,
				CD20F1DF1B283F580045D8FD /* SpatialRelations.swift in Sources */,
				CD25D7361B2732FE008B3FB3 /* MapKit.swift in Sources */,
				CD25D7381B2732FE008B3FB3 /* SpatialAnalysis.swift in Sources */,
				CD25D7371B2732FE008B3FB3 /* QuickLook.swift in Sources */,
				CD25D7341B2732FE008B3FB3 /* GEOSwiftCallback.m in Sources */,
				CD25D7301B2732FE008B3FB3 /* GEOS.swift in Sources */,
				CD20F1E11B2844210045D8FD /* Geometries.swift in Sources */,
			);
			runOnlyForDeploymentPostprocessing = 0;
		};
		CD22998A1B10B506002C19AE /* Sources */ = {
			isa = PBXSourcesBuildPhase;
			buildActionMask = 2147483647;
			files = (
				CD2299981B10B506002C19AE /* GEOSTests.swift in Sources */,
				CDB7EC051B287CE70055835C /* MapKitTests.swift in Sources */,
			);
			runOnlyForDeploymentPostprocessing = 0;
		};
/* End PBXSourcesBuildPhase section */

/* Begin PBXTargetDependency section */
		CD2299911B10B506002C19AE /* PBXTargetDependency */ = {
			isa = PBXTargetDependency;
			target = CD2299831B10B506002C19AE /* GEOSwift */;
			targetProxy = CD2299901B10B506002C19AE /* PBXContainerItemProxy */;
		};
/* End PBXTargetDependency section */

/* Begin XCBuildConfiguration section */
		CD22999E1B10B506002C19AE /* Debug */ = {
			isa = XCBuildConfiguration;
			buildSettings = {
				CLANG_ALLOW_NON_MODULAR_INCLUDES_IN_FRAMEWORK_MODULES = YES;
				CURRENT_PROJECT_VERSION = 1;
				DEFINES_MODULE = YES;
				DYLIB_COMPATIBILITY_VERSION = 1;
				DYLIB_CURRENT_VERSION = 1;
				DYLIB_INSTALL_NAME_BASE = "@rpath";
				GCC_PREPROCESSOR_DEFINITIONS = (
					"DEBUG=1",
					"$(inherited)",
				);
				HEADER_SEARCH_PATHS = (
					"$(inherited)",
					/Applications/Xcode.app/Contents/Developer/Toolchains/XcodeDefault.xctoolchain/usr/include,
					"${SRCROOT}/geos/include",
				);
				INFOPLIST_FILE = GEOSwift/Info.plist;
				INSTALL_PATH = "$(LOCAL_LIBRARY_DIR)/Frameworks";
				LD_RUNPATH_SEARCH_PATHS = "$(inherited) @executable_path/Frameworks @loader_path/Frameworks";
				LIBRARY_SEARCH_PATHS = (
					"$(inherited)",
					"$(PROJECT_DIR)/geos/lib",
				);
				PRODUCT_NAME = "$(TARGET_NAME)";
				SKIP_INSTALL = YES;
				TARGETED_DEVICE_FAMILY = "1,2";
				VERSIONING_SYSTEM = "apple-generic";
				VERSION_INFO_PREFIX = "";
			};
			name = Debug;
		};
		CD22999F1B10B506002C19AE /* Release */ = {
			isa = XCBuildConfiguration;
			buildSettings = {
				CLANG_ALLOW_NON_MODULAR_INCLUDES_IN_FRAMEWORK_MODULES = YES;
				CURRENT_PROJECT_VERSION = 1;
				DEFINES_MODULE = YES;
				DYLIB_COMPATIBILITY_VERSION = 1;
				DYLIB_CURRENT_VERSION = 1;
				DYLIB_INSTALL_NAME_BASE = "@rpath";
				HEADER_SEARCH_PATHS = (
					"$(inherited)",
					/Applications/Xcode.app/Contents/Developer/Toolchains/XcodeDefault.xctoolchain/usr/include,
					"${SRCROOT}/geos/include",
				);
				INFOPLIST_FILE = GEOSwift/Info.plist;
				INSTALL_PATH = "$(LOCAL_LIBRARY_DIR)/Frameworks";
				LD_RUNPATH_SEARCH_PATHS = "$(inherited) @executable_path/Frameworks @loader_path/Frameworks";
				LIBRARY_SEARCH_PATHS = (
					"$(inherited)",
					"$(PROJECT_DIR)/geos/lib",
				);
				PRODUCT_NAME = "$(TARGET_NAME)";
				SKIP_INSTALL = YES;
				TARGETED_DEVICE_FAMILY = "1,2";
				VERSIONING_SYSTEM = "apple-generic";
				VERSION_INFO_PREFIX = "";
			};
			name = Release;
		};
		CD2299A21B10B506002C19AE /* Debug */ = {
			isa = XCBuildConfiguration;
			buildSettings = {
				FRAMEWORK_SEARCH_PATHS = (
					"$(SDKROOT)/Developer/Library/Frameworks",
					"$(inherited)",
					"$(PROJECT_DIR)/build/Debug-iphoneos",
				);
				GCC_PREPROCESSOR_DEFINITIONS = (
					"DEBUG=1",
					"$(inherited)",
				);
				INFOPLIST_FILE = GEOSwiftTests/Info.plist;
				LD_RUNPATH_SEARCH_PATHS = "$(inherited) @executable_path/Frameworks @loader_path/Frameworks";
				PRODUCT_NAME = "$(TARGET_NAME)";
			};
			name = Debug;
		};
		CD2299A31B10B506002C19AE /* Release */ = {
			isa = XCBuildConfiguration;
			buildSettings = {
				FRAMEWORK_SEARCH_PATHS = (
					"$(SDKROOT)/Developer/Library/Frameworks",
					"$(inherited)",
					"$(PROJECT_DIR)/build/Debug-iphoneos",
				);
				INFOPLIST_FILE = GEOSwiftTests/Info.plist;
				LD_RUNPATH_SEARCH_PATHS = "$(inherited) @executable_path/Frameworks @loader_path/Frameworks";
				PRODUCT_NAME = "$(TARGET_NAME)";
			};
			name = Release;
		};
		CD6533CE1B0E0DFF00DE6D84 /* Debug */ = {
			isa = XCBuildConfiguration;
			buildSettings = {
				ALWAYS_SEARCH_USER_PATHS = NO;
				CLANG_CXX_LANGUAGE_STANDARD = "gnu++0x";
				CLANG_CXX_LIBRARY = "libc++";
				CLANG_ENABLE_MODULES = YES;
				CLANG_ENABLE_OBJC_ARC = YES;
				CLANG_WARN_BOOL_CONVERSION = YES;
				CLANG_WARN_CONSTANT_CONVERSION = YES;
				CLANG_WARN_DIRECT_OBJC_ISA_USAGE = YES_ERROR;
				CLANG_WARN_EMPTY_BODY = YES;
				CLANG_WARN_ENUM_CONVERSION = YES;
				CLANG_WARN_INT_CONVERSION = YES;
				CLANG_WARN_OBJC_ROOT_CLASS = YES_ERROR;
				CLANG_WARN_UNREACHABLE_CODE = YES;
				CLANG_WARN__DUPLICATE_METHOD_MATCH = YES;
				"CODE_SIGN_IDENTITY[sdk=iphoneos*]" = "iPhone Developer";
				COPY_PHASE_STRIP = NO;
				DEBUG_INFORMATION_FORMAT = "dwarf-with-dsym";
				ENABLE_STRICT_OBJC_MSGSEND = YES;
				GCC_C_LANGUAGE_STANDARD = gnu99;
				GCC_DYNAMIC_NO_PIC = NO;
				GCC_NO_COMMON_BLOCKS = YES;
				GCC_OPTIMIZATION_LEVEL = 0;
				GCC_PREPROCESSOR_DEFINITIONS = (
					"DEBUG=1",
					"$(inherited)",
				);
				GCC_SYMBOLS_PRIVATE_EXTERN = NO;
				GCC_WARN_64_TO_32_BIT_CONVERSION = YES;
				GCC_WARN_ABOUT_RETURN_TYPE = YES_ERROR;
				GCC_WARN_UNDECLARED_SELECTOR = YES;
				GCC_WARN_UNINITIALIZED_AUTOS = YES_AGGRESSIVE;
				GCC_WARN_UNUSED_FUNCTION = YES;
				GCC_WARN_UNUSED_VARIABLE = YES;
				IPHONEOS_DEPLOYMENT_TARGET = 8.3;
				MTL_ENABLE_DEBUG_INFO = YES;
				ONLY_ACTIVE_ARCH = YES;
				SDKROOT = iphoneos;
				SWIFT_OPTIMIZATION_LEVEL = "-Onone";
			};
			name = Debug;
		};
		CD6533CF1B0E0DFF00DE6D84 /* Release */ = {
			isa = XCBuildConfiguration;
			buildSettings = {
				ALWAYS_SEARCH_USER_PATHS = NO;
				CLANG_CXX_LANGUAGE_STANDARD = "gnu++0x";
				CLANG_CXX_LIBRARY = "libc++";
				CLANG_ENABLE_MODULES = YES;
				CLANG_ENABLE_OBJC_ARC = YES;
				CLANG_WARN_BOOL_CONVERSION = YES;
				CLANG_WARN_CONSTANT_CONVERSION = YES;
				CLANG_WARN_DIRECT_OBJC_ISA_USAGE = YES_ERROR;
				CLANG_WARN_EMPTY_BODY = YES;
				CLANG_WARN_ENUM_CONVERSION = YES;
				CLANG_WARN_INT_CONVERSION = YES;
				CLANG_WARN_OBJC_ROOT_CLASS = YES_ERROR;
				CLANG_WARN_UNREACHABLE_CODE = YES;
				CLANG_WARN__DUPLICATE_METHOD_MATCH = YES;
				"CODE_SIGN_IDENTITY[sdk=iphoneos*]" = "iPhone Developer";
				COPY_PHASE_STRIP = NO;
				DEBUG_INFORMATION_FORMAT = "dwarf-with-dsym";
				ENABLE_NS_ASSERTIONS = NO;
				ENABLE_STRICT_OBJC_MSGSEND = YES;
				GCC_C_LANGUAGE_STANDARD = gnu99;
				GCC_NO_COMMON_BLOCKS = YES;
				GCC_WARN_64_TO_32_BIT_CONVERSION = YES;
				GCC_WARN_ABOUT_RETURN_TYPE = YES_ERROR;
				GCC_WARN_UNDECLARED_SELECTOR = YES;
				GCC_WARN_UNINITIALIZED_AUTOS = YES_AGGRESSIVE;
				GCC_WARN_UNUSED_FUNCTION = YES;
				GCC_WARN_UNUSED_VARIABLE = YES;
				IPHONEOS_DEPLOYMENT_TARGET = 8.3;
				MTL_ENABLE_DEBUG_INFO = NO;
				SDKROOT = iphoneos;
				VALIDATE_PRODUCT = YES;
			};
			name = Release;
		};
/* End XCBuildConfiguration section */

/* Begin XCConfigurationList section */
		CD22999D1B10B506002C19AE /* Build configuration list for PBXNativeTarget "GEOSwift" */ = {
			isa = XCConfigurationList;
			buildConfigurations = (
				CD22999E1B10B506002C19AE /* Debug */,
				CD22999F1B10B506002C19AE /* Release */,
			);
			defaultConfigurationIsVisible = 0;
			defaultConfigurationName = Release;
		};
		CD2299A11B10B506002C19AE /* Build configuration list for PBXNativeTarget "GEOSwiftTests" */ = {
			isa = XCConfigurationList;
			buildConfigurations = (
				CD2299A21B10B506002C19AE /* Debug */,
				CD2299A31B10B506002C19AE /* Release */,
			);
			defaultConfigurationIsVisible = 0;
			defaultConfigurationName = Release;
		};
		CD6533AC1B0E0DFF00DE6D84 /* Build configuration list for PBXProject "GEOSwift" */ = {
			isa = XCConfigurationList;
			buildConfigurations = (
				CD6533CE1B0E0DFF00DE6D84 /* Debug */,
				CD6533CF1B0E0DFF00DE6D84 /* Release */,
			);
			defaultConfigurationIsVisible = 0;
			defaultConfigurationName = Release;
		};
/* End XCConfigurationList section */
	};
	rootObject = CD6533A91B0E0DFF00DE6D84 /* Project object */;
}<|MERGE_RESOLUTION|>--- conflicted
+++ resolved
@@ -7,6 +7,8 @@
 	objects = {
 
 /* Begin PBXBuildFile section */
+		4B26401FAA51C64D21214F82 /* Pods.framework in Frameworks */ = {isa = PBXBuildFile; fileRef = 887537486B17EE0B1DC6F3A3 /* Pods.framework */; settings = {ATTRIBUTES = (Weak, ); }; };
+		4BA8C87288BECCF21C76CBF0 /* Pods.framework in Frameworks */ = {isa = PBXBuildFile; fileRef = 887537486B17EE0B1DC6F3A3 /* Pods.framework */; settings = {ATTRIBUTES = (Weak, ); }; };
 		CD0F41631B2F0A770004D2A8 /* geos_c.h in Headers */ = {isa = PBXBuildFile; fileRef = CD38328B1B2EF8E200178DD2 /* geos_c.h */; settings = {ATTRIBUTES = (Public, ); }; };
 		CD20F1DD1B2830700045D8FD /* GEOSwift.framework in CopyFiles */ = {isa = PBXBuildFile; fileRef = CD2299841B10B506002C19AE /* GEOSwift.framework */; settings = {ATTRIBUTES = (CodeSignOnCopy, RemoveHeadersOnCopy, ); }; };
 		CD20F1DF1B283F580045D8FD /* SpatialRelations.swift in Sources */ = {isa = PBXBuildFile; fileRef = CD20F1DE1B283F580045D8FD /* SpatialRelations.swift */; };
@@ -31,18 +33,10 @@
 		CD2DE3A51B39750200E7BCD4 /* multilinestring.geojson in Resources */ = {isa = PBXBuildFile; fileRef = CDA09FFD1B3968B00092C6C6 /* multilinestring.geojson */; };
 		CD2DE3A61B39750200E7BCD4 /* point.geojson in Resources */ = {isa = PBXBuildFile; fileRef = CDA09FFE1B3968B00092C6C6 /* point.geojson */; };
 		CDB7EC051B287CE70055835C /* MapKitTests.swift in Sources */ = {isa = PBXBuildFile; fileRef = CDB7EC041B287CE70055835C /* MapKitTests.swift */; };
-<<<<<<< HEAD
 		CDBC6F2A1B2EE19C00E0FE8F /* libgeos_c.1.dylib in Frameworks */ = {isa = PBXBuildFile; fileRef = CDBC6F281B2EE19C00E0FE8F /* libgeos_c.1.dylib */; };
 		CDBC6F2B1B2EE19C00E0FE8F /* libgeos-3.4.2.dylib in Frameworks */ = {isa = PBXBuildFile; fileRef = CDBC6F291B2EE19C00E0FE8F /* libgeos-3.4.2.dylib */; };
 		CDBC6F2D1B2EE1B000E0FE8F /* libgeos_c.1.dylib in CopyFiles */ = {isa = PBXBuildFile; fileRef = CDBC6F281B2EE19C00E0FE8F /* libgeos_c.1.dylib */; settings = {ATTRIBUTES = (CodeSignOnCopy, ); }; };
 		CDBC6F2E1B2EE1B000E0FE8F /* libgeos-3.4.2.dylib in CopyFiles */ = {isa = PBXBuildFile; fileRef = CDBC6F291B2EE19C00E0FE8F /* libgeos-3.4.2.dylib */; settings = {ATTRIBUTES = (CodeSignOnCopy, ); }; };
-		CDD57FF91B2345BB000B3D55 /* multipolygon.geojson in Resources */ = {isa = PBXBuildFile; fileRef = CDB71B3B1B16210C0044B3DD /* multipolygon.geojson */; };
-		CDD57FFA1B2345BB000B3D55 /* geometrycollection.geojson in Resources */ = {isa = PBXBuildFile; fileRef = CDB0A9D51B21A5FD00AB2F46 /* geometrycollection.geojson */; };
-		CDD57FFB1B2345BB000B3D55 /* polygon.geojson in Resources */ = {isa = PBXBuildFile; fileRef = CD0C44321B20368600E7B24E /* polygon.geojson */; };
-		CDD57FFC1B2345BB000B3D55 /* multipoint.geojson in Resources */ = {isa = PBXBuildFile; fileRef = CDB71B3D1B16459A0044B3DD /* multipoint.geojson */; };
-		CDD57FFD1B2345BB000B3D55 /* featurecollection.geojson in Resources */ = {isa = PBXBuildFile; fileRef = CDB71B391B15FFEC0044B3DD /* featurecollection.geojson */; };
-=======
->>>>>>> 840e5e69
 /* End PBXBuildFile section */
 
 /* Begin PBXContainerItemProxy section */
@@ -80,6 +74,7 @@
 /* End PBXCopyFilesBuildPhase section */
 
 /* Begin PBXFileReference section */
+		0AB5E088F2E6436C39315D20 /* Pods.release.xcconfig */ = {isa = PBXFileReference; includeInIndex = 1; lastKnownFileType = text.xcconfig; name = Pods.release.xcconfig; path = "Pods/Target Support Files/Pods/Pods.release.xcconfig"; sourceTree = "<group>"; };
 		887537486B17EE0B1DC6F3A3 /* Pods.framework */ = {isa = PBXFileReference; explicitFileType = wrapper.framework; includeInIndex = 0; path = Pods.framework; sourceTree = BUILT_PRODUCTS_DIR; };
 		CD0C44321B20368600E7B24E /* polygon.geojson */ = {isa = PBXFileReference; fileEncoding = 4; lastKnownFileType = text; path = polygon.geojson; sourceTree = "<group>"; };
 		CD20F1DA1B282CC40045D8FD /* Pods.framework */ = {isa = PBXFileReference; lastKnownFileType = wrapper.framework; name = Pods.framework; path = "Pods/../build/Debug-iphoneos/Pods.framework"; sourceTree = "<group>"; };
@@ -112,6 +107,7 @@
 		CDB7EC041B287CE70055835C /* MapKitTests.swift */ = {isa = PBXFileReference; fileEncoding = 4; lastKnownFileType = sourcecode.swift; path = MapKitTests.swift; sourceTree = "<group>"; };
 		CDBC6F281B2EE19C00E0FE8F /* libgeos_c.1.dylib */ = {isa = PBXFileReference; lastKnownFileType = "compiled.mach-o.dylib"; name = libgeos_c.1.dylib; path = geos/lib/libgeos_c.1.dylib; sourceTree = SOURCE_ROOT; };
 		CDBC6F291B2EE19C00E0FE8F /* libgeos-3.4.2.dylib */ = {isa = PBXFileReference; lastKnownFileType = "compiled.mach-o.dylib"; name = "libgeos-3.4.2.dylib"; path = "geos/lib/libgeos-3.4.2.dylib"; sourceTree = SOURCE_ROOT; };
+		E7F9B93CA18B1E6CB06D33D2 /* Pods.debug.xcconfig */ = {isa = PBXFileReference; includeInIndex = 1; lastKnownFileType = text.xcconfig; name = Pods.debug.xcconfig; path = "Pods/Target Support Files/Pods/Pods.debug.xcconfig"; sourceTree = "<group>"; };
 /* End PBXFileReference section */
 
 /* Begin PBXFrameworksBuildPhase section */
@@ -121,6 +117,7 @@
 			files = (
 				CDBC6F2B1B2EE19C00E0FE8F /* libgeos-3.4.2.dylib in Frameworks */,
 				CDBC6F2A1B2EE19C00E0FE8F /* libgeos_c.1.dylib in Frameworks */,
+				4B26401FAA51C64D21214F82 /* Pods.framework in Frameworks */,
 			);
 			runOnlyForDeploymentPostprocessing = 0;
 		};
@@ -129,12 +126,22 @@
 			buildActionMask = 2147483647;
 			files = (
 				CD22998F1B10B506002C19AE /* GEOSwift.framework in Frameworks */,
+				4BA8C87288BECCF21C76CBF0 /* Pods.framework in Frameworks */,
 			);
 			runOnlyForDeploymentPostprocessing = 0;
 		};
 /* End PBXFrameworksBuildPhase section */
 
 /* Begin PBXGroup section */
+		30A111C52BBA16805ED4D04D /* Pods */ = {
+			isa = PBXGroup;
+			children = (
+				E7F9B93CA18B1E6CB06D33D2 /* Pods.debug.xcconfig */,
+				0AB5E088F2E6436C39315D20 /* Pods.release.xcconfig */,
+			);
+			name = Pods;
+			sourceTree = "<group>";
+		};
 		CD2299851B10B506002C19AE /* GEOSwift */ = {
 			isa = PBXGroup;
 			children = (
@@ -208,6 +215,7 @@
 				CD2299941B10B506002C19AE /* GEOSwiftTests */,
 				CD6533B21B0E0DFF00DE6D84 /* Products */,
 				F249FE82CF1F95FBFCF62C71 /* Frameworks */,
+				30A111C52BBA16805ED4D04D /* Pods */,
 			);
 			sourceTree = "<group>";
 		};
@@ -260,11 +268,13 @@
 			isa = PBXNativeTarget;
 			buildConfigurationList = CD22999D1B10B506002C19AE /* Build configuration list for PBXNativeTarget "GEOSwift" */;
 			buildPhases = (
+				4708F668DB4E0C433A9C1EC4 /* Check Pods Manifest.lock */,
 				CD22997F1B10B506002C19AE /* Sources */,
 				CD2299811B10B506002C19AE /* Headers */,
 				CD2299821B10B506002C19AE /* Resources */,
 				CDBC6F271B2EE18900E0FE8F /* CopyFiles */,
 				36BA490CD3061F30F02CD17A /* Frameworks */,
+				F940961E6A46DAD8E8036077 /* Copy Pods Resources */,
 			);
 			buildRules = (
 			);
@@ -279,10 +289,13 @@
 			isa = PBXNativeTarget;
 			buildConfigurationList = CD2299A11B10B506002C19AE /* Build configuration list for PBXNativeTarget "GEOSwiftTests" */;
 			buildPhases = (
+				24D83541A5E85881A3F5495A /* Check Pods Manifest.lock */,
 				CD22998A1B10B506002C19AE /* Sources */,
 				CD22998B1B10B506002C19AE /* Frameworks */,
 				CD22998C1B10B506002C19AE /* Resources */,
 				CD20F1DC1B2830600045D8FD /* CopyFiles */,
+				E6B9FF44C3764BE67261D61F /* Embed Pods Frameworks */,
+				A9EF4B7FE14B6CCEAA3D3767 /* Copy Pods Resources */,
 			);
 			buildRules = (
 			);
@@ -357,6 +370,84 @@
 		};
 /* End PBXResourcesBuildPhase section */
 
+/* Begin PBXShellScriptBuildPhase section */
+		24D83541A5E85881A3F5495A /* Check Pods Manifest.lock */ = {
+			isa = PBXShellScriptBuildPhase;
+			buildActionMask = 2147483647;
+			files = (
+			);
+			inputPaths = (
+			);
+			name = "Check Pods Manifest.lock";
+			outputPaths = (
+			);
+			runOnlyForDeploymentPostprocessing = 0;
+			shellPath = /bin/sh;
+			shellScript = "diff \"${PODS_ROOT}/../Podfile.lock\" \"${PODS_ROOT}/Manifest.lock\" > /dev/null\nif [[ $? != 0 ]] ; then\n    cat << EOM\nerror: The sandbox is not in sync with the Podfile.lock. Run 'pod install' or update your CocoaPods installation.\nEOM\n    exit 1\nfi\n";
+			showEnvVarsInLog = 0;
+		};
+		4708F668DB4E0C433A9C1EC4 /* Check Pods Manifest.lock */ = {
+			isa = PBXShellScriptBuildPhase;
+			buildActionMask = 2147483647;
+			files = (
+			);
+			inputPaths = (
+			);
+			name = "Check Pods Manifest.lock";
+			outputPaths = (
+			);
+			runOnlyForDeploymentPostprocessing = 0;
+			shellPath = /bin/sh;
+			shellScript = "diff \"${PODS_ROOT}/../Podfile.lock\" \"${PODS_ROOT}/Manifest.lock\" > /dev/null\nif [[ $? != 0 ]] ; then\n    cat << EOM\nerror: The sandbox is not in sync with the Podfile.lock. Run 'pod install' or update your CocoaPods installation.\nEOM\n    exit 1\nfi\n";
+			showEnvVarsInLog = 0;
+		};
+		A9EF4B7FE14B6CCEAA3D3767 /* Copy Pods Resources */ = {
+			isa = PBXShellScriptBuildPhase;
+			buildActionMask = 2147483647;
+			files = (
+			);
+			inputPaths = (
+			);
+			name = "Copy Pods Resources";
+			outputPaths = (
+			);
+			runOnlyForDeploymentPostprocessing = 0;
+			shellPath = /bin/sh;
+			shellScript = "\"${SRCROOT}/Pods/Target Support Files/Pods/Pods-resources.sh\"\n";
+			showEnvVarsInLog = 0;
+		};
+		E6B9FF44C3764BE67261D61F /* Embed Pods Frameworks */ = {
+			isa = PBXShellScriptBuildPhase;
+			buildActionMask = 2147483647;
+			files = (
+			);
+			inputPaths = (
+			);
+			name = "Embed Pods Frameworks";
+			outputPaths = (
+			);
+			runOnlyForDeploymentPostprocessing = 0;
+			shellPath = /bin/sh;
+			shellScript = "\"${SRCROOT}/Pods/Target Support Files/Pods/Pods-frameworks.sh\"\n";
+			showEnvVarsInLog = 0;
+		};
+		F940961E6A46DAD8E8036077 /* Copy Pods Resources */ = {
+			isa = PBXShellScriptBuildPhase;
+			buildActionMask = 2147483647;
+			files = (
+			);
+			inputPaths = (
+			);
+			name = "Copy Pods Resources";
+			outputPaths = (
+			);
+			runOnlyForDeploymentPostprocessing = 0;
+			shellPath = /bin/sh;
+			shellScript = "\"${SRCROOT}/Pods/Target Support Files/Pods/Pods-resources.sh\"\n";
+			showEnvVarsInLog = 0;
+		};
+/* End PBXShellScriptBuildPhase section */
+
 /* Begin PBXSourcesBuildPhase section */
 		CD22997F1B10B506002C19AE /* Sources */ = {
 			isa = PBXSourcesBuildPhase;
@@ -395,6 +486,7 @@
 /* Begin XCBuildConfiguration section */
 		CD22999E1B10B506002C19AE /* Debug */ = {
 			isa = XCBuildConfiguration;
+			baseConfigurationReference = E7F9B93CA18B1E6CB06D33D2 /* Pods.debug.xcconfig */;
 			buildSettings = {
 				CLANG_ALLOW_NON_MODULAR_INCLUDES_IN_FRAMEWORK_MODULES = YES;
 				CURRENT_PROJECT_VERSION = 1;
@@ -428,6 +520,7 @@
 		};
 		CD22999F1B10B506002C19AE /* Release */ = {
 			isa = XCBuildConfiguration;
+			baseConfigurationReference = 0AB5E088F2E6436C39315D20 /* Pods.release.xcconfig */;
 			buildSettings = {
 				CLANG_ALLOW_NON_MODULAR_INCLUDES_IN_FRAMEWORK_MODULES = YES;
 				CURRENT_PROJECT_VERSION = 1;
@@ -457,6 +550,7 @@
 		};
 		CD2299A21B10B506002C19AE /* Debug */ = {
 			isa = XCBuildConfiguration;
+			baseConfigurationReference = E7F9B93CA18B1E6CB06D33D2 /* Pods.debug.xcconfig */;
 			buildSettings = {
 				FRAMEWORK_SEARCH_PATHS = (
 					"$(SDKROOT)/Developer/Library/Frameworks",
@@ -475,6 +569,7 @@
 		};
 		CD2299A31B10B506002C19AE /* Release */ = {
 			isa = XCBuildConfiguration;
+			baseConfigurationReference = 0AB5E088F2E6436C39315D20 /* Pods.release.xcconfig */;
 			buildSettings = {
 				FRAMEWORK_SEARCH_PATHS = (
 					"$(SDKROOT)/Developer/Library/Frameworks",
