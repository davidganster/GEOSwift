--- conflicted
+++ resolved
@@ -35,12 +35,9 @@
 		CD767E2F1B95DED50048B9A8 /* libgeos_c.1.dylib in Frameworks */ = {isa = PBXBuildFile; fileRef = CDBC6F281B2EE19C00E0FE8F /* libgeos_c.1.dylib */; };
 		CD767E301B95DED50048B9A8 /* libgeos-3.4.2.dylib in Frameworks */ = {isa = PBXBuildFile; fileRef = CDBC6F291B2EE19C00E0FE8F /* libgeos-3.4.2.dylib */; };
 		CDB7EC051B287CE70055835C /* MapKitTests.swift in Sources */ = {isa = PBXBuildFile; fileRef = CDB7EC041B287CE70055835C /* MapKitTests.swift */; };
-<<<<<<< HEAD
+		CDCA5D361BB1660700BEBA9B /* MapboxGLAnnotations.swift in Sources */ = {isa = PBXBuildFile; fileRef = CD81DB6C1B91C13D0085F772 /* MapboxGLAnnotations.swift */; settings = {ASSET_TAGS = (); }; };
 		CDBC6F2D1B2EE1B000E0FE8F /* libgeos_c.1.dylib in CopyFiles */ = {isa = PBXBuildFile; fileRef = CDBC6F281B2EE19C00E0FE8F /* libgeos_c.1.dylib */; settings = {ATTRIBUTES = (CodeSignOnCopy, ); }; };
 		CDBC6F2E1B2EE1B000E0FE8F /* libgeos-3.4.2.dylib in CopyFiles */ = {isa = PBXBuildFile; fileRef = CDBC6F291B2EE19C00E0FE8F /* libgeos-3.4.2.dylib */; settings = {ATTRIBUTES = (CodeSignOnCopy, ); }; };
-=======
-		CDCA5D361BB1660700BEBA9B /* MapboxGLAnnotations.swift in Sources */ = {isa = PBXBuildFile; fileRef = CD81DB6C1B91C13D0085F772 /* MapboxGLAnnotations.swift */; settings = {ASSET_TAGS = (); }; };
->>>>>>> 932317c9
 /* End PBXBuildFile section */
 
 /* Begin PBXContainerItemProxy section */
@@ -235,7 +232,6 @@
 			name = Products;
 			sourceTree = "<group>";
 		};
-<<<<<<< HEAD
 		CDBC6F2C1B2EE1A100E0FE8F /* GEOS */ = {
 			isa = PBXGroup;
 			children = (
@@ -245,20 +241,29 @@
 			);
 			name = GEOS;
 			path = GEOSwiftTests;
-=======
+			sourceTree = "<group>";
+		};
+		F249FE82CF1F95FBFCF62C71 /* Frameworks */ = {
+			isa = PBXGroup;
+			children = (
+				CD23A70E1B95BE200062E99C /* Pods.framework */,
+				CD20F1DA1B282CC40045D8FD /* Pods.framework */,
+				887537486B17EE0B1DC6F3A3 /* Pods.framework */,
+			);
+			name = Frameworks;
+			sourceTree = "<group>";
+		};
 		CD81DB6B1B91C13D0085F772 /* MapboxGL */ = {
 			isa = PBXGroup;
 			children = (
 				CD81DB6C1B91C13D0085F772 /* MapboxGLAnnotations.swift */,
 			);
 			path = MapboxGL;
->>>>>>> 932317c9
 			sourceTree = "<group>";
 		};
 		F249FE82CF1F95FBFCF62C71 /* Frameworks */ = {
 			isa = PBXGroup;
 			children = (
-				CD23A70E1B95BE200062E99C /* Pods.framework */,
 				CD20F1DA1B282CC40045D8FD /* Pods.framework */,
 				887537486B17EE0B1DC6F3A3 /* Pods.framework */,
 			);
@@ -291,11 +296,7 @@
 				CD2299821B10B506002C19AE /* Resources */,
 				CDBC6F271B2EE18900E0FE8F /* CopyFiles */,
 				36BA490CD3061F30F02CD17A /* Frameworks */,
-<<<<<<< HEAD
 				F940961E6A46DAD8E8036077 /* Copy Pods Resources */,
-=======
-				C683067849EB588F02BBF419 /* Copy Pods Resources */,
->>>>>>> 932317c9
 			);
 			buildRules = (
 			);
@@ -437,7 +438,6 @@
 			shellScript = "\"${SRCROOT}/Pods/Target Support Files/Pods/Pods-resources.sh\"\n";
 			showEnvVarsInLog = 0;
 		};
-<<<<<<< HEAD
 		E6B9FF44C3764BE67261D61F /* Embed Pods Frameworks */ = {
 			isa = PBXShellScriptBuildPhase;
 			buildActionMask = 2147483647;
@@ -454,9 +454,6 @@
 			showEnvVarsInLog = 0;
 		};
 		F940961E6A46DAD8E8036077 /* Copy Pods Resources */ = {
-=======
-		D4B00962538E798551F5FFCB /* Check Pods Manifest.lock */ = {
->>>>>>> 932317c9
 			isa = PBXShellScriptBuildPhase;
 			buildActionMask = 2147483647;
 			files = (
@@ -536,14 +533,11 @@
 				INFOPLIST_FILE = GEOSwift/Info.plist;
 				INSTALL_PATH = "$(LOCAL_LIBRARY_DIR)/Frameworks";
 				LD_RUNPATH_SEARCH_PATHS = "$(inherited) @executable_path/Frameworks @loader_path/Frameworks";
-<<<<<<< HEAD
+				PRODUCT_BUNDLE_IDENTIFIER = "it.andreacremaschi.$(PRODUCT_NAME:rfc1034identifier)";
 				LIBRARY_SEARCH_PATHS = (
 					"$(inherited)",
 					"$(PROJECT_DIR)/geos/lib",
 				);
-=======
-				PRODUCT_BUNDLE_IDENTIFIER = "it.andreacremaschi.$(PRODUCT_NAME:rfc1034identifier)";
->>>>>>> 932317c9
 				PRODUCT_NAME = "$(TARGET_NAME)";
 				SKIP_INSTALL = YES;
 				TARGETED_DEVICE_FAMILY = "1,2";
@@ -574,14 +568,11 @@
 				INFOPLIST_FILE = GEOSwift/Info.plist;
 				INSTALL_PATH = "$(LOCAL_LIBRARY_DIR)/Frameworks";
 				LD_RUNPATH_SEARCH_PATHS = "$(inherited) @executable_path/Frameworks @loader_path/Frameworks";
-<<<<<<< HEAD
+				PRODUCT_BUNDLE_IDENTIFIER = "it.andreacremaschi.$(PRODUCT_NAME:rfc1034identifier)";
 				LIBRARY_SEARCH_PATHS = (
 					"$(inherited)",
 					"$(PROJECT_DIR)/geos/lib",
 				);
-=======
-				PRODUCT_BUNDLE_IDENTIFIER = "it.andreacremaschi.$(PRODUCT_NAME:rfc1034identifier)";
->>>>>>> 932317c9
 				PRODUCT_NAME = "$(TARGET_NAME)";
 				SKIP_INSTALL = YES;
 				TARGETED_DEVICE_FAMILY = "1,2";
