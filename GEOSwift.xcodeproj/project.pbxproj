--- conflicted
+++ resolved
@@ -9,11 +9,8 @@
 /* Begin PBXBuildFile section */
 		335C11A98B9F38F1FD0BADB2 /* Pods_GEOSwiftTests.framework in Frameworks */ = {isa = PBXBuildFile; fileRef = FC30B2E0DB51B308F3F23D7D /* Pods_GEOSwiftTests.framework */; };
 		7DF3A6F13BA744362BEF2CBF /* (null) in Frameworks */ = {isa = PBXBuildFile; settings = {ATTRIBUTES = (Weak, ); }; };
-<<<<<<< HEAD
 		818D7A7F1F5F5FDF00E55FB5 /* GeoJSONTests.swift in Sources */ = {isa = PBXBuildFile; fileRef = 818D7A7E1F5F5FDF00E55FB5 /* GeoJSONTests.swift */; };
-=======
 		BF7C38081F82F03D001509AF /* Feature.swift in Sources */ = {isa = PBXBuildFile; fileRef = BF7C38071F82F03D001509AF /* Feature.swift */; };
->>>>>>> feb5124f
 		CD20F1DD1B2830700045D8FD /* GEOSwift.framework in CopyFiles */ = {isa = PBXBuildFile; fileRef = CD2299841B10B506002C19AE /* GEOSwift.framework */; settings = {ATTRIBUTES = (CodeSignOnCopy, RemoveHeadersOnCopy, ); }; };
 		CD20F1DF1B283F580045D8FD /* SpatialRelations.swift in Sources */ = {isa = PBXBuildFile; fileRef = CD20F1DE1B283F580045D8FD /* SpatialRelations.swift */; };
 		CD20F1E11B2844210045D8FD /* Geometries.swift in Sources */ = {isa = PBXBuildFile; fileRef = CD20F1E01B2844210045D8FD /* Geometries.swift */; };
