--- conflicted
+++ resolved
@@ -23,7 +23,6 @@
 */
     public class func fromGeoJSON(URL: NSURL) throws -> Array<Geometry>? {
         
-<<<<<<< HEAD
         if let JSONData = NSData(contentsOfURL: URL) {
             
             do {
@@ -33,23 +32,13 @@
                 
                 // is the root a Dictionary with a "type" key of value "FeatureCollection"?
                 if let rootObject = parsedObject as? Dictionary<String, AnyObject> {
-                    return ParseGEOJSONObject(rootObject)
+                    return Geometry.fromGeoJSONDictionary(rootObject)
                 } else {
                     throw GEOJSONParseError.InvalidGEOJSON
                 }
             } catch _ {
                 throw GEOJSONParseError.InvalidJSON
             }
-=======
-        if let JSONData = NSData(contentsOfURL: URL),
-
-            // read JSON file
-            let parsedObject = NSJSONSerialization.JSONObjectWithData(JSONData,
-                options: NSJSONReadingOptions.AllowFragments,
-                error:&parseError) as? NSDictionary,
-            let rootObject = parsedObject as? Dictionary<String, AnyObject> {
-                return Geometry.fromGeoJSONDictionary(rootObject)
->>>>>>> 703c958c
         }
         return nil
     }
@@ -62,8 +51,6 @@
     :returns: An optional `Array` of `Geometry` instances.
     */
     public class func fromGeoJSONDictionary(dictionary: Dictionary<String, AnyObject>) -> Array<Geometry>? {
-        var parseError: NSError?
-
         return ParseGEOJSONObject(dictionary)
     }
 }
@@ -101,7 +88,6 @@
     }
     return nil
 }
-
 
 private func ParseGEOJSONFeatureCollection(features: NSArray) -> [Geometry]? {
     // map every feature representation to a GEOS geometry
