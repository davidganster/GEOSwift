//
//  MapKitTests.swift
//  GEOSwift
//
//  Created by Andrea Cremaschi on 10/06/15.
//  Copyright (c) 2015 andreacremaschi. All rights reserved.
//

import Foundation
import XCTest
import GEOSwift
import MapKit

final class MapKitTests: XCTestCase {

    func testCreateMKPointAnnotationFromPoint() {
        var result = false
        if let point = Geometry.create("POINT(45 9)") as? Waypoint,
            point.mapShape() as? MKPointAnnotation != nil {
            result = true
        }
        XCTAssert(result, "MKPoint test failed")
    }

    func testCreateMKPolylineFromLineString() {
        var result = false
        let WKT = "LINESTRING(3 4,10 50,20 25)"
        if let linestring = Geometry.create(WKT) as? LineString,
            linestring.mapShape() as? MKPolyline != nil {
            result = true
        }
        XCTAssert(result, "MKPolyline test failed")
    }

    func testCreateMKPolygonFromPolygon() {
        var result = false
        let WKT = "POLYGON((35 10, 45 45, 15 40, 10 20, 35 10),(20 30, 35 35, 30 20, 20 30))"
        if let polygon = Geometry.create(WKT) as? Polygon,
<<<<<<< HEAD
            let _ = polygon.mapShape() as? MKPolygon {
                result = true
=======
            polygon.mapShape() as? MKPolygon != nil {
            result = true
>>>>>>> c553a2f4
        }
        XCTAssert(result, "MKPolygon test failed")
    }

    func testCreateMKShapesCollectionFromGeometryCollection() {
        var result = false
        let WKT = "GEOMETRYCOLLECTION(POINT(4 6),LINESTRING(4 6,7 10))"
        if let geometryCollection = Geometry.create(WKT) as? GeometryCollection,
            geometryCollection.mapShape() as? MKShapesCollection != nil {
            result = true
        }
        XCTAssert(result, "MKShapesCollection test failed")
    }

    func testCLLocationCoordinate2DToAndFromCoordinate() {
        let coordinate = Coordinate(x: 2, y: 1)
        let clLocationCoordinate2D = CLLocationCoordinate2D(latitude: 1, longitude: 2)

        XCTAssertEqual(CLLocationCoordinate2D(coordinate), clLocationCoordinate2D)
        XCTAssertEqual(Coordinate(clLocationCoordinate2D), coordinate)
    }
}<|MERGE_RESOLUTION|>--- conflicted
+++ resolved
@@ -36,13 +36,8 @@
         var result = false
         let WKT = "POLYGON((35 10, 45 45, 15 40, 10 20, 35 10),(20 30, 35 35, 30 20, 20 30))"
         if let polygon = Geometry.create(WKT) as? Polygon,
-<<<<<<< HEAD
-            let _ = polygon.mapShape() as? MKPolygon {
-                result = true
-=======
             polygon.mapShape() as? MKPolygon != nil {
             result = true
->>>>>>> c553a2f4
         }
         XCTAssert(result, "MKPolygon test failed")
     }
